--- conflicted
+++ resolved
@@ -3,9 +3,6 @@
 import model.*;
 import util.RandomUtils;
 import io.FileOutputManager;
-import util.HurstEstimator;
-import util.FGNGenerator;           //  FGN generator
-import extensions.NetworkQueue;
 
 import java.util.ArrayList;
 import java.util.List;
@@ -18,73 +15,30 @@
  *  - Populate the event queue with initial events.
  *  - Process events in chronological order.
  *  - Log events and collect traffic statistics.
- *  - Drive a simple single-server NetworkQueue (bonus).
- *  - (Bonus) Modulate arrivals with Fractional Gaussian Noise (FGN) for an
- *    alternative self-similar traffic method.
- *  - Display and save output summaries (CSV + text).
+ *  - Display and save output summaries.
  */
 public class Simulator {
 
-    //  Core configuration
-
-    /** Total time to simulate (seconds). */
+    // Total time to simulate (seconds).
     private final double totalSimulationTime;
 
-    /** Number of traffic sources to simulate. */
+    // Number of traffic sources to simulate.
     private final int numSources;
 
-    // Core runtime state -
-
-    /** Event queue holding upcoming ON/OFF transitions. */
+    // Event queue holding upcoming ON/OFF transitions.
     private final EventQueue eventQueue;
 
-    /** All traffic sources (ON/OFF generators). */
+    // List of all traffic sources.
     private final List<TrafficSource> sources;
 
-<<<<<<< HEAD
     // Simulation clock tracking current time.
-    private final SimulationClock clock;
-=======
-    /** Simulation clock (current time in seconds). */
     private double currentTime;
->>>>>>> 5d70fe8a
 
-    /** Statistics collector for aggregate activity (0..1). */
+    // Statistics collector to record aggregate traffic activity.
     private final StatisticsCollector stats;
 
-    /** File output manager for event log + summary file. */
+    // File output manager for logs and summaries.
     private final FileOutputManager outputManager;
-
-    // Bonus: simple network queue element
-
-    /**
-     * A single-server FIFO queue that receives packet arrivals driven by the
-     * aggregate ON activity, and serves packets at a constant service rate.
-     */
-    private final NetworkQueue netQueue;
-
-    /** For converting ON activity into packet arrivals (packets per second contributed by each ON source). */
-    private final double packetsPerSecondPerOnSource = 5.0; // tweak as desired
-
-    /** Internal tracker to compute arrival volume between events. */
-    private double lastQueueUpdateTime = 0.0;
-
-    //  Bonus: FGN-based rate modulator (alternative self-similar generator)
-
-    /** Enable/disable multiplicative FGN modulation of arrivals. */
-    private final boolean useFgnModulator = true;
-
-    /** Hurst parameter for FGN (0 < H < 1), H>0.5 => long-range dependence. */
-    private final double fgnH = 0.80;
-
-    /** Seed for reproducibility. */
-    private final long fgnSeed = 12345L;
-
-    /** Sampling interval for the FGN series (seconds). */
-    private final double fgnSampleInterval = 1.0;
-
-    /** Precomputed FGN series mapped to [0,1] for use as a multiplicative factor over time. */
-    private double[] fgnFactor01;
 
     /**
      * Constructs a Simulator with the specified parameters.
@@ -102,37 +56,18 @@
 
         this.totalSimulationTime = totalSimulationTime;
         this.numSources = numSources;
+        this.eventQueue = new EventQueue();
+        this.sources = new ArrayList<>();
+        this.stats = new StatisticsCollector(1.0); // sample every 1s
+        this.outputManager = new FileOutputManager();
+        this.currentTime = 0.0;
 
-        this.eventQueue    = new EventQueue();
-        this.sources       = new ArrayList<>();
-        this.stats         = new StatisticsCollector(1.0);  // sample every 1s
-        this.outputManager = new FileOutputManager();
-<<<<<<< HEAD
-        this.clock = new SimulationClock();
-=======
-        this.currentTime   = 0.0;
-
-        // (Bonus) Precompute FGN based rate modulator series
-        if (useFgnModulator) {
-            int nSamples = (int) Math.ceil(totalSimulationTime / fgnSampleInterval) + 1;
-            double[] fgn = FGNGenerator.generateFGN(nSamples, fgnH, fgnSeed); // zero-mean, unit-variance
-            fgnFactor01 = FGNGenerator.toUnitInterval(fgn);                   // map to [0,1]
-            System.out.printf("FGN rate modulator enabled: H=%.2f, samples=%d%n", fgnH, nSamples);
-        } else {
-            fgnFactor01 = null;
-        }
->>>>>>> 5d70fe8a
-
-        // Bonus queue: service rate = 50 packets/sec, buffer capacity = 200 (<=0 means infinite)
-        this.netQueue = new NetworkQueue(50.0, 200);
-
-        // Initialize all sources with the same ON/OFF Pareto parameters for now.
-        // (You can later replace this with MultiSourceManager to mix types.)
+        // Initialize all sources
         for (int i = 0; i < numSources; i++) {
             TrafficSource src = new TrafficSource(i, onShape, onScale, offShape, offScale);
             sources.add(src);
 
-            // Schedule first ON event randomly to avoid synchronization artifacts.
+            // Schedule first ON event randomly to prevent synchronization artifacts
             double initialOffset = RandomUtils.uniform(0, 5.0);
             eventQueue.addEvent(new Event(initialOffset, i, EventType.ON));
         }
@@ -142,104 +77,53 @@
      * Runs the simulation until the total time is reached.
      * <p>
      * Processes events in chronological order, updates source states,
-     * logs events, records statistics, and drives the NetworkQueue.
+     * records statistics, and logs each event to file.
      */
     public void run() {
         System.out.println("Starting simulation...");
 
-        while (!eventQueue.isEmpty() && clock.getTime() < totalSimulationTime) {
+        while (!eventQueue.isEmpty() && currentTime < totalSimulationTime) {
             Event event = eventQueue.nextEvent();
             if (event == null) break;
 
-            clock.setTime(event.getTime());
+            currentTime = event.getTime();
 
             // Stop if simulation time exceeded
-            if (clock.getTime() > totalSimulationTime) break;
+            if (currentTime > totalSimulationTime) break;
 
-            // Process the ON/OFF state transition for this source
+            // Process this event
             TrafficSource src = sources.get(event.getSourceId());
             src.processEvent(event);
 
             // Log the event for external inspection
             outputManager.logEvent(event);
 
-<<<<<<< HEAD
             // Schedule the next state-change event
-            Event next = src.generateNextEvent(clock.getTime());
-=======
-            // Schedule the next state-change event for this source
             Event next = src.generateNextEvent(currentTime);
->>>>>>> 5d70fe8a
             eventQueue.addEvent(next);
 
-            //  Compute aggregate activity (fraction of ON sources)
+            // Compute aggregate rate (fraction of ON sources)
             long onCount = sources.stream().filter(TrafficSource::isOn).count();
             double rate = (double) onCount / numSources;
 
-<<<<<<< HEAD
             // Record a sample for statistics
-            stats.recordSample(clock.getTime(), rate);
-=======
-            // Record a sample for statistics (time-series of activity)
             stats.recordSample(currentTime, rate);
->>>>>>> 5d70fe8a
-
-            // -Bonus: drive the simple network queue
-            // First, process any service completions up to 'currentTime'
-            netQueue.processUntil(currentTime);
-
-            // Approximate the number of arrivals since the last queue update:
-            // arrivals ≈ dt * (#ON sources) * (pps per ON) * FGN_factor
-            double dt = Math.max(0.0, currentTime - lastQueueUpdateTime);
-            double fgnFactor = fgnFactorAt(currentTime); // ∈ [0,1]
-            int arrivals = (int) Math.floor(dt * onCount * packetsPerSecondPerOnSource * fgnFactor);
-
-            netQueue.enqueueBulk(currentTime, arrivals);
-            lastQueueUpdateTime = currentTime;
 
             // Optional progress display every ~100 seconds
-<<<<<<< HEAD
-            if (((int) clock.getTime()) % 100 == 0) {
+            if (((int) currentTime) % 100 == 0) {
                 System.out.printf("[t=%.1f] Active sources: %d/%d%n",
-                        clock.getTime(), onCount, numSources);
-=======
-            if (((int) currentTime) % 100 == 0) {
-                System.out.printf("[t=%.1f] Active sources: %d/%d, FGN=%.2f%n",
-                        currentTime, onCount, numSources, fgnFactor);
-                System.out.println("           " + netQueue.toString());
->>>>>>> 5d70fe8a
+                        currentTime, onCount, numSources);
             }
         }
 
         System.out.println("Simulation complete!");
 
-        //  Output summaries
+        // Print summary to console and export results
         stats.printSummary();
         stats.exportToCSV("output/traffic_data.csv");
 
-        // BONUS: Estimate Hurst exponent from the recorded series
-        double hurst = HurstEstimator.estimateHurst(stats.getActivityRates());
-        System.out.printf("Estimated Hurst exponent: %.3f%n", hurst);
-
-        // Save summary + close event log
+        // Save summary and close log files
         outputManager.saveSummary(stats);
         outputManager.close();
-
-        // Final queue summary line
-        System.out.println("Queue Summary: " + netQueue.toString());
-    }
-
-    // helpers
-
-    /**
-     * Returns the precomputed FGN modulator value in [0,1] for the given time.
-     * If FGN modulation is disabled, returns 1.0 (no effect).
-     */
-    private double fgnFactorAt(double timeSeconds) {
-        if (!useFgnModulator || fgnFactor01 == null) return 1.0;
-        int idx = (int) Math.floor(timeSeconds / fgnSampleInterval);
-        if (idx < 0) idx = 0;
-        if (idx >= fgnFactor01.length) idx = fgnFactor01.length - 1;
-        return fgnFactor01[idx];
     }
 }